package com.conveyal.r5.analyst;

import com.conveyal.r5.analyst.cluster.AnalysisTask;
import com.conveyal.r5.api.util.LegMode;
import com.conveyal.r5.point_to_point.builder.PointToPointQuery;
import com.conveyal.r5.profile.FastRaptorWorker;
import com.conveyal.r5.profile.PerTargetPropagater;
import com.conveyal.r5.profile.StreetMode;
import com.conveyal.r5.streets.LinkedPointSet;
import com.conveyal.r5.streets.StreetRouter;
import com.conveyal.r5.transit.TransportNetwork;
import gnu.trove.iterator.TIntIntIterator;
import gnu.trove.map.TIntIntMap;
import gnu.trove.map.hash.TIntIntHashMap;
import org.slf4j.Logger;
import org.slf4j.LoggerFactory;

import java.io.IOException;
import java.io.OutputStream;
import java.util.Arrays;

/**
 * This computes a surface representing travel time from one origin to all destination cells, and writes out a
 * flattened 3D array, with each pixel of a 2D grid containing the different percentiles of travel time requested by
 * the frontend. This is called the "access grid"
 * format and is distinct from the "destination grid" format in that holds multiple values per pixel and has no
 * inter-cell delta coding. It also has JSON concatenated on the end with any scenario application warnings.
 * So TODO: we should merge these grid formats and update the spec to allow JSON errors at the end.
 */
public class TravelTimeComputer {

    private static final Logger LOG = LoggerFactory.getLogger(TravelTimeComputer.class);

    // FIXME pointset cache is never used - why?
    private static final WebMercatorGridPointSetCache pointSetCache = new WebMercatorGridPointSetCache();

    public final AnalysisTask request;
    public final TransportNetwork network;
    public final GridCache gridCache;

    public TravelTimeComputer(AnalysisTask request, TransportNetwork network, GridCache gridCache) {
        this.request = request;
        this.network = network;
        this.gridCache = gridCache;
    }

    // TODO rename this - "writing" is only a minor side effect of what it's doing.
    // Perhaps function should not be void return type. Why is this using a streaming or pipelining approach?
    // We also want to decouple the internal representation of the results from how they're serialized to an API.
    public void write (OutputStream os) throws IOException {

        // The mode of travel that will be used to reach transit stations from the origin point.
        StreetMode accessMode = LegMode.getDominantStreetMode(request.accessModes);
<<<<<<< HEAD
=======
        StreetMode directMode = LegMode.getDominantStreetMode(request.directModes);
        StreetMode egressMode = LegMode.getDominantStreetMode(request.egressModes);
>>>>>>> 1bf05eed

        // The mode of travel that would be used to reach the destination directly without using transit.
        StreetMode directMode = LegMode.getDominantStreetMode(request.directModes);

        // The set of destinations in the one-to-many travel time calculations, not yet linked to the street network.
        PointSet destinations = request.getDestinations(network, gridCache);

        // Get the appropriate function for reducing travel time, given the type of request we're handling
        // (either a travel time surface for a single point or a location based accessibility indicator value for a
        // regional analysis).
        // FIXME maybe the reducer function should just be defined (overridden) on the request class.
        // FIXME the reducer is given the output stream in a pseudo-pipelining approach. However it just accumulates results into memory before writing them out.
        // Also, some of these classes could probably just be static functions.
        PerTargetPropagater.TravelTimeReducer travelTimeReducer = request.getTravelTimeReducer(network, os);

        // Attempt to set the origin point before progressing any further.
        // This allows us to short circuit calculations if the network is entirely inaccessible. In the CAR_PARK
        // case this StreetRouter will be replaced but this still serves to bypass unnecessary computation.
        StreetRouter sr = new StreetRouter(network.streetLayer);
        // Request must be provided to the router before setting the origin point.
        sr.profileRequest = request;
        boolean foundOriginPoint = sr.setOrigin(request.fromLat, request.fromLon);
        if (!foundOriginPoint) {
            // Short circuit around routing and propagation.
            // Calling finish() before streaming in any travel times to destinations is designed to produce the right result here.
            LOG.info("Origin point was outside the transport network. Skipping routing and propagation, and returning default result.");
            travelTimeReducer.finish();
            return;
        }

        // First we will find travel times to all destinations reachable without using transit.
        // Simultaneously we will find stations that allow access to the transit network.
        if (request.transitModes.isEmpty()) {
            // This search will use no transit.
            // When doing a non-transit walk search, we're not trying to match the behavior of egress and transfer
            // searches which use distance as the quantity to minimize (because they are precalculated and stored as distance,
            // and then converted to times by dividing by speed without regard to weights/penalties for things like stairs).
            // This does mean that walk-only results will not match the walking portion of walk+transit results.
            sr.timeLimitSeconds = request.maxTripDurationMinutes * 60;
            sr.streetMode = directMode;
            sr.quantityToMinimize = StreetRouter.State.RoutingVariable.DURATION_SECONDS;
            sr.route();

            int offstreetTravelSpeedMillimetersPerSecond = (int) (request.getSpeedForMode(directMode) * 1000);

            LinkedPointSet linkedDestinations = destinations.link(network.streetLayer, directMode);

            int[] travelTimesToTargets = linkedDestinations
                    .eval(sr::getTravelTimeToVertex, offstreetTravelSpeedMillimetersPerSecond).travelTimes;

            // FIXME replace with nested x and y loops, we are dividing then re-multiplying below
            for (int target = 0; target < travelTimesToTargets.length; target++) {
                int x = target % request.width;
                int y = target / request.width;
<<<<<<< HEAD
                final int travelTimeMinutes = travelTimesToTargets[target] == FastRaptorWorker.UNREACHED ?
                        FastRaptorWorker.UNREACHED : travelTimesToTargets[target] / 60;
                travelTimeReducer.recordTravelTimesForTarget(y * request.width + x, new int[] { travelTimeMinutes });
=======

                final int travelTimeSeconds =
                        travelTimesToTargets[target] == FastRaptorWorker.UNREACHED ? FastRaptorWorker.UNREACHED : travelTimesToTargets[target];

                output.accept(y * request.width + x, new int[] { travelTimeSeconds });
>>>>>>> 1bf05eed
            }

            travelTimeReducer.finish();
        } else {
<<<<<<< HEAD
            // This search will include transit.
            // The mode of travel from transit to the destination (egress) is always walking, but we may have a
            // different access mode. If the access mode is also walk, the pointset's linkage cache will return two
            // references to the same linkage below.
            // TODO use directMode? Is that a resource limiting issue? Also, gridcomputer uses accessMode to avoid running two street searches.
            LinkedPointSet accessModeLinkedDestinations = destinations.link(network.streetLayer, accessMode);
            LinkedPointSet egressModeLinkedDestinations = destinations.link(network.streetLayer, StreetMode.WALK);
=======
            // we always walk to egress from transit, but we may have a different access mode.
            // if the access mode is also walk, the pointset's linkage cache will return two references to the same
            // linkage below
            // TODO use directMode? Is that a resource limiting issue?
            // also gridcomputer uses accessMode to avoid running two street searches
            LinkedPointSet linkedDestinationsAccess = destinations.link(network.streetLayer, accessMode);
            LinkedPointSet linkedDestinationsEgress = destinations.link(network.streetLayer, egressMode);
>>>>>>> 1bf05eed

            if (!request.directModes.equals(request.accessModes)) {
                LOG.warn("Direct mode may not be different than access mode in analysis.");
            }

            // The code blocks below essentially serve to identify transit stations reachable from the origin and
            // produce a grid of non-transit travel times that will later be merged with the transit travel times.

            // A map from transit stop vertex indices to the travel time it takes to reach those vertices.
            TIntIntMap accessTimes;

            // This will hold the travel times to all destination grid cells reachable without using transit
            // (via only the access/direct mode).
            int[] nonTransitTravelTimesToDestinations;

            // The request has the speed in float meters per second, internally we use integer millimeters per second.
            int offstreetTravelSpeedMillimetersPerSecond = (int) (request.getSpeedForMode(accessMode) * 1000);

            if (request.accessModes.contains(LegMode.CAR_PARK)) {
                // Currently first search from origin to P+R is hardcoded as time dominance variable for Max car time seconds
                // Second search from P+R to stops is not actually a search we just return list of all reached stops for each found P+R.
                // If multiple P+Rs reach the same stop, only one with shortest time is returned. Stops were searched for during graph building phase.
                // time to stop is time from CAR streetrouter to stop + CAR PARK time + time to walk to stop based on request walk speed
                // by default 20 CAR PARKS are found it can be changed with sr.maxVertices variable
                sr = PointToPointQuery.findParkRidePath(request, sr, network.transitLayer);

                if (sr == null) {
                    // Origin not found. Return an empty access times map, as is done by the other conditions for other modes.
                    // FIXME this is ugly. we should have a way to break out of the search early (here and in other methods).
                    // It causes regional analyses to be very slow when there are a large number of disconnected cells.
                    accessTimes = new TIntIntHashMap();
                } else {
                    accessTimes = sr.getReachedStops();
                }

                // disallow non-transit access
                // TODO should we allow non transit access with park and ride?
                nonTransitTravelTimesToDestinations = new int[accessModeLinkedDestinations.size()];
                Arrays.fill(nonTransitTravelTimesToDestinations, FastRaptorWorker.UNREACHED);
            } else if (accessMode == StreetMode.WALK) {
                // Special handling for walk search, find distance in seconds and divide to match behavior at egress
                // (in stop trees). For bike/car searches this is immaterial as the access searches are already asymmetric.
                // TODO clarify - I think this is referring to the fact that the egress trees are pre-calculated for a standard speed and must be adjusted.
                sr.streetMode = accessMode;
                sr.distanceLimitMeters = 2000; // TODO hardwired same as gridcomputer, at least use a symbolic constant
                sr.quantityToMinimize = StreetRouter.State.RoutingVariable.DISTANCE_MILLIMETERS;
                sr.route();

                // Get the travel times to all stops reached in the initial on-street search. Convert distances to speeds.
                // getReachedStops returns distances in this case since dominance variable is millimeters,
                // so convert to times in the loop below.
                accessTimes = sr.getReachedStops();
                for (TIntIntIterator it = accessTimes.iterator(); it.hasNext(); ) {
                    it.advance();
                    it.setValue(it.value() / offstreetTravelSpeedMillimetersPerSecond);
                }

                // again, use distance / speed rather than time for symmetry with other searches
                final StreetRouter effectivelyFinalSr = sr;
                // FIXME is this iterating over every cell in the destination grid just to get the access times around the origin?
                nonTransitTravelTimesToDestinations =
                        accessModeLinkedDestinations.eval(v -> {
                                    StreetRouter.State state = effectivelyFinalSr.getStateAtVertex(v);
                                    if (state == null) return FastRaptorWorker.UNREACHED;
                                    else return state.distance / offstreetTravelSpeedMillimetersPerSecond;
                                },
                                offstreetTravelSpeedMillimetersPerSecond).travelTimes;
            } else {
                // Other modes are already asymmetric with the egress/stop trees, so just do a time-based on street
                // search and don't worry about distance limiting.
                sr.streetMode = accessMode;
<<<<<<< HEAD
                sr.timeLimitSeconds = request.getMaxAccessTimeForMode(accessMode);
=======
                sr.timeLimitSeconds = request.getMaxAccessTimeForMode(accessMode)*60;
                sr.setOrigin(request.fromLat, request.fromLon);
>>>>>>> 1bf05eed
                sr.quantityToMinimize = StreetRouter.State.RoutingVariable.DURATION_SECONDS;
                sr.route();
                accessTimes = sr.getReachedStops(); // already in seconds
                nonTransitTravelTimesToDestinations =
                        accessModeLinkedDestinations.eval(sr::getTravelTimeToVertex, offstreetTravelSpeedMillimetersPerSecond)
                                .travelTimes;
            }

            // Short circuit unnecessary computation:
            // If a road was found but no transit stations were reached, return the non-transit grid as the final result.

            // Create a new Raptor Worker.
            FastRaptorWorker worker = new FastRaptorWorker(network.transitLayer, request, accessTimes);

            // Run the main RAPTOR algorithm to find paths and travel times to all stops in the network.
            int[][] transitTravelTimesToStops = worker.route();

            // From this point on the requests are handled separately depending on whether they are single point requests
            // returning a surface representing the distribution of potential travel times to each destination, regional
            // requests that will return bootstrapped accessibility numbers via Amazon SQS.

            // FIXME this is a very Javascript-Lisp style functional approach, not really idiomatic Java.
            // We've also got methods tail-calling the next step in a process, instead of a method higher on the stack chaining them together.
            // We should probably set the reducer field on the propagator instance, and give the methods return values.
            // Actually these could just be two subclasses of the propagator with different TravelTimeReducer definition.
            PerTargetPropagater perTargetPropagater = new PerTargetPropagater(transitTravelTimesToStops, nonTransitTravelTimesToDestinations, egressModeLinkedDestinations, request, 120 * 60);
            perTargetPropagater.propagate(travelTimeReducer);
        }
    }
}<|MERGE_RESOLUTION|>--- conflicted
+++ resolved
@@ -51,12 +51,8 @@
 
         // The mode of travel that will be used to reach transit stations from the origin point.
         StreetMode accessMode = LegMode.getDominantStreetMode(request.accessModes);
-<<<<<<< HEAD
-=======
-        StreetMode directMode = LegMode.getDominantStreetMode(request.directModes);
+        // The mode of travel that will be used to reach destinations from transit stations.
         StreetMode egressMode = LegMode.getDominantStreetMode(request.egressModes);
->>>>>>> 1bf05eed
-
         // The mode of travel that would be used to reach the destination directly without using transit.
         StreetMode directMode = LegMode.getDominantStreetMode(request.directModes);
 
@@ -90,6 +86,7 @@
         // Simultaneously we will find stations that allow access to the transit network.
         if (request.transitModes.isEmpty()) {
             // This search will use no transit.
+            //
             // When doing a non-transit walk search, we're not trying to match the behavior of egress and transfer
             // searches which use distance as the quantity to minimize (because they are precalculated and stored as distance,
             // and then converted to times by dividing by speed without regard to weights/penalties for things like stairs).
@@ -101,50 +98,32 @@
 
             int offstreetTravelSpeedMillimetersPerSecond = (int) (request.getSpeedForMode(directMode) * 1000);
 
-            LinkedPointSet linkedDestinations = destinations.link(network.streetLayer, directMode);
-
-            int[] travelTimesToTargets = linkedDestinations
+            LinkedPointSet directModeLinkedDestinations = destinations.link(network.streetLayer, directMode);
+            int[] travelTimesToTargets = directModeLinkedDestinations
                     .eval(sr::getTravelTimeToVertex, offstreetTravelSpeedMillimetersPerSecond).travelTimes;
 
             // FIXME replace with nested x and y loops, we are dividing then re-multiplying below
             for (int target = 0; target < travelTimesToTargets.length; target++) {
                 int x = target % request.width;
                 int y = target / request.width;
-<<<<<<< HEAD
-                final int travelTimeMinutes = travelTimesToTargets[target] == FastRaptorWorker.UNREACHED ?
-                        FastRaptorWorker.UNREACHED : travelTimesToTargets[target] / 60;
-                travelTimeReducer.recordTravelTimesForTarget(y * request.width + x, new int[] { travelTimeMinutes });
-=======
-
-                final int travelTimeSeconds =
-                        travelTimesToTargets[target] == FastRaptorWorker.UNREACHED ? FastRaptorWorker.UNREACHED : travelTimesToTargets[target];
-
-                output.accept(y * request.width + x, new int[] { travelTimeSeconds });
->>>>>>> 1bf05eed
+                final int travelTimeSeconds = travelTimesToTargets[target] == FastRaptorWorker.UNREACHED ?
+                        FastRaptorWorker.UNREACHED : travelTimesToTargets[target];
+                travelTimeReducer.recordTravelTimesForTarget(y * request.width + x, new int[] { travelTimeSeconds});
             }
 
             travelTimeReducer.finish();
         } else {
-<<<<<<< HEAD
             // This search will include transit.
-            // The mode of travel from transit to the destination (egress) is always walking, but we may have a
-            // different access mode. If the access mode is also walk, the pointset's linkage cache will return two
-            // references to the same linkage below.
-            // TODO use directMode? Is that a resource limiting issue? Also, gridcomputer uses accessMode to avoid running two street searches.
+            //
+            // If the access and egress modes are both the same, the pointset's linkage cache will return two
+            // references to the same linkage.
+            // TODO use directMode? Is that a resource limiting issue?
+            // Also, gridcomputer uses accessMode to avoid running two street searches.
             LinkedPointSet accessModeLinkedDestinations = destinations.link(network.streetLayer, accessMode);
-            LinkedPointSet egressModeLinkedDestinations = destinations.link(network.streetLayer, StreetMode.WALK);
-=======
-            // we always walk to egress from transit, but we may have a different access mode.
-            // if the access mode is also walk, the pointset's linkage cache will return two references to the same
-            // linkage below
-            // TODO use directMode? Is that a resource limiting issue?
-            // also gridcomputer uses accessMode to avoid running two street searches
-            LinkedPointSet linkedDestinationsAccess = destinations.link(network.streetLayer, accessMode);
-            LinkedPointSet linkedDestinationsEgress = destinations.link(network.streetLayer, egressMode);
->>>>>>> 1bf05eed
+            LinkedPointSet egressModeLinkedDestinations = destinations.link(network.streetLayer, egressMode);
 
             if (!request.directModes.equals(request.accessModes)) {
-                LOG.warn("Direct mode may not be different than access mode in analysis.");
+                LOG.error("Direct mode may not be different than access mode in analysis.");
             }
 
             // The code blocks below essentially serve to identify transit stations reachable from the origin and
@@ -213,12 +192,7 @@
                 // Other modes are already asymmetric with the egress/stop trees, so just do a time-based on street
                 // search and don't worry about distance limiting.
                 sr.streetMode = accessMode;
-<<<<<<< HEAD
-                sr.timeLimitSeconds = request.getMaxAccessTimeForMode(accessMode);
-=======
-                sr.timeLimitSeconds = request.getMaxAccessTimeForMode(accessMode)*60;
-                sr.setOrigin(request.fromLat, request.fromLon);
->>>>>>> 1bf05eed
+                sr.timeLimitSeconds = request.getMaxAccessTimeForMode(accessMode) * 60;
                 sr.quantityToMinimize = StreetRouter.State.RoutingVariable.DURATION_SECONDS;
                 sr.route();
                 accessTimes = sr.getReachedStops(); // already in seconds
