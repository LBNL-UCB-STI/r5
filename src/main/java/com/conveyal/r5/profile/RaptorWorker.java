package com.conveyal.r5.profile;

import com.conveyal.r5.publish.StaticPropagatedTimesStore;
import com.conveyal.r5.streets.LinkedPointSet;
import com.conveyal.r5.transit.TransitLayer;
import com.conveyal.r5.transit.TripPattern;
import com.conveyal.r5.transit.TripSchedule;
import com.google.protobuf.CodedOutputStream;
import gnu.trove.iterator.TIntIntIterator;
import gnu.trove.iterator.TIntIterator;
import gnu.trove.list.TIntList;
import gnu.trove.map.TIntIntMap;
import gnu.trove.map.hash.TIntIntHashMap;
import com.conveyal.r5.analyst.cluster.TaskStatistics;
import com.conveyal.r5.profile.PropagatedTimesStore.ConfidenceCalculationMethod;
import com.conveyal.r5.streets.PointSetTimes;
import org.slf4j.Logger;
import org.slf4j.LoggerFactory;

import java.io.FileNotFoundException;
import java.io.FileOutputStream;
import java.io.IOException;
import java.util.ArrayList;
import java.util.Arrays;
import java.util.BitSet;
import java.util.List;
import java.util.stream.IntStream;

/**
 * This is an exact copy of RaptorWorker that's being modified to work with (new) TransitNetworks
 * instead of (old) Graphs. We can afford the maintainability nightmare of duplicating so much code because this is
 * intended to completely replace the old class soon.
 *
 * A RaptorWorker carries out RAPTOR searches on a pre-filtered, compacted representation of all the trips running
 * during a given time window. It originated as a rewrite of our RAPTOR code that would use "thin workers", allowing
 * computation by a generic function-execution service like AWS Lambda. The gains in efficiency were significant enough
 * that RaptorWorkers are now used in the context of a full-size OTP server executing spatial analysis tasks.
 *
 * We can imagine that someday all OTP searches, including simple point-to-point searches, may be carried out on such
 * compacted tables, including both the transit and street searches (via a compacted street network in a column store
 * or struct-like byte array using something like the FastSerialization library).
 *
 * This implements the RAPTOR algorithm; see http://research.microsoft.com/pubs/156567/raptor_alenex.pdf
 */
public class RaptorWorker {

    private static final Logger LOG = LoggerFactory.getLogger(RaptorWorker.class);
    public static final int UNREACHED = Integer.MAX_VALUE;
    static final int MAX_DURATION = Integer.MAX_VALUE - 48 * 60 * 60;
    /**
     * The number of randomized frequency schedule draws to take for each minute of the search.
     *
     * We loop over all departure minutes and do a schedule search, and then run this many Monte Carlo
     * searches with randomized frequency schedules within each minute. It does not need to be particularly
     * high as it happens each minute, and there is likely a lot of repetition in the scheduled service
     * (i.e. many minutes look like each other), so several minutes' monte carlo draws are effectively
     * pooled.
     */
    public static final int MONTE_CARLO_COUNT_PER_MINUTE = 1;

    /** If there are no schedules, the number of Monte Carlo draws to take */
    public static final int TOTAL_MONTE_CARLO_COUNT = 99;

    /** minimum slack time to board transit */
    public static final int BOARD_SLACK = 60;

    int max_time = 0;
    int round = 0;

    /** Single raptor state for scheduled search, as we can use range-raptor on the scheduled search */
    List<RaptorState> scheduleState;

    TransitLayer data;

    /** stops touched this round */
    BitSet stopsTouched;

    /** stops touched any round this minute */
    // TODO do these need to be in RaptorState? I think not as they just track stuff for a single round at a time.
    BitSet allStopsTouched;

    BitSet patternsTouched;

    private ProfileRequest req;

    private long totalPropagationTime = 0;

    private FrequencyRandomOffsets offsets;

    public PropagatedTimesStore propagatedTimesStore;

    public LinkedPointSet targets;

    public BitSet servicesActive;

    public List<RaptorState> statesEachIteration = new ArrayList<>();

    public RaptorWorker(TransitLayer data, LinkedPointSet targets, ProfileRequest req) {
        this.data = data;
        // these should only reflect the results of the (deterministic) scheduled search
        int nStops = data.streetVertexForStop.size();

        stopsTouched = new BitSet(nStops);
        patternsTouched = new BitSet(data.tripPatterns.size());
        allStopsTouched = new BitSet(nStops);
        this.scheduleState = new ArrayList<>();
        this.scheduleState.add(new RaptorState(nStops));

        this.targets = targets;

        this.servicesActive = data.getActiveServicesForDate(req.date);

        this.req = req;
        offsets = new FrequencyRandomOffsets(data);
    }

    public void advance () {
        // if we've never gotten to this round before, initialize from this round
        // always advancing scheduleState here, copies for frequency routing are made in runRaptorFrequency
        if (scheduleState.size() == round + 1)
            scheduleState.add(scheduleState.get(round).copy());

        // otherwise copy best times forward
        else
            scheduleState.get(round + 1).min(scheduleState.get(round));

        round++;
        //        timesPerStop = new int[data.nStops];
        //        Arrays.fill(timesPerStop, UNREACHED);
        //        timesPerStopPerRound.add(timesPerStop);
        // uncomment to disable range-raptor
        //Arrays.fill(bestTimes, UNREACHED);
    }

    /**
     * @param accessTimes a map from transit stops to the time it takes to reach those stops
     * @param nonTransitTimes the time to reach all targets without transit. Targets can be vertices or points/samples.
     */
    public PropagatedTimesStore runRaptor (TIntIntMap accessTimes, PointSetTimes nonTransitTimes, TaskStatistics ts) {
        long beginCalcTime = System.currentTimeMillis();
        TIntIntMap initialStops = new TIntIntHashMap();
        TIntIntIterator initialIterator = accessTimes.iterator();
        // TODO Isn't this just copying an int-int map into another one? Why reimplement map copy?
        while (initialIterator.hasNext()) {
            initialIterator.advance();
            int stopIndex = initialIterator.key();
            int accessTime = initialIterator.value();
            initialStops.put(stopIndex, accessTime);
        }

        // we don't do propagation when generating a static site
        boolean doPropagation = targets != null;

        if (propagatedTimesStore == null) {
            if (doPropagation)
                propagatedTimesStore = new PropagatedTimesStore(targets.size());
            else
                propagatedTimesStore = new StaticPropagatedTimesStore(data.getStopCount());
        }

        int nTargets = targets != null ? targets.size() : data.getStopCount();

        // optimization: if no schedules, only run Monte Carlo
        int fromTime = req.fromTime;
        int monteCarloDraws = MONTE_CARLO_COUNT_PER_MINUTE;
        if (!data.hasSchedules) {
            // only do one iteration
            fromTime = req.toTime - 60;
            monteCarloDraws = TOTAL_MONTE_CARLO_COUNT;
        }

        // if no frequencies, don't run Monte Carlo
        int iterations = (req.toTime - fromTime - 60) / 60 + 1;

        // if we do Monte Carlo, we do more iterations. But we only do monte carlo when we have frequencies.
        // So only update the number of iterations when we're actually going to use all of them, to
        // avoid uninitialized arrays.
        // if we multiply when we're not doing monte carlo, we'll end up with too many iterations.
        if (data.hasFrequencies)
            // we add 2 because we do two "fake" draws where we do min or max instead of a monte carlo draw
            iterations *= (monteCarloDraws + 2);

        ts.searchCount = iterations;

        // Iterate backward through minutes (range-raptor) taking a snapshot of router state after each call
        int[][] timesAtTargetsEachIteration = new int[iterations][nTargets];

        // TODO don't hardwire timestep below
        ts.timeStep = 60;

        // times at targets from scheduled search
        int[] scheduledTimesAtTargets = new int[nTargets];
        Arrays.fill(scheduledTimesAtTargets, UNREACHED);

        // current iteration
        int iteration = 0;

        // FIXME this should be changed to tolerate a zero-width time range
        for (int departureTime = req.toTime - 60, n = 0; departureTime >= fromTime; departureTime -= 60, n++) {
            if (n % 15 == 0) {
                LOG.info("minute {}", n);
            }

            final int departureTimeFinal = departureTime;
            scheduleState.stream().forEach(rs -> rs.departureTime = departureTimeFinal);

            // Run the search on scheduled routes.
            this.runRaptorScheduled(initialStops, departureTime);

            // If we're doing propagation from transit stops out to street vertices, do it now.
            // If we are instead saving travel times to transit stops (not propagating out to the streets)
            // we skip this step -- we'll just copy them all at once, below. TODO clarify "all at once"
            if (doPropagation) {
<<<<<<< HEAD
                this.doPropagation(scheduleState.get(round).bestNonTransferTimes, scheduledTimesAtTargets, departureTime);

                // Copy in the pre-transit times; we don't want to force people to ride transit instead of walking a block.
=======
                this.doPropagation(scheduleState.bestNonTransferTimes, scheduledTimesAtTargets, departureTime);
                // Copy in the pre-transit travel times to street vertices;
                // we don't want to force people to ride transit instead of walking a block.
>>>>>>> 6503c985
                for (int i = 0; i < scheduledTimesAtTargets.length; i++) {
                    int nonTransitTravelTime = nonTransitTimes.getTravelTimeToPoint(i);
                    int nonTransitClockTime = nonTransitTravelTime + departureTime;
                    if (nonTransitTravelTime != UNREACHED && nonTransitClockTime < scheduledTimesAtTargets[i]) {
                        scheduledTimesAtTargets[i] = nonTransitClockTime;
                    }
                }
            }

            // Run any searches on frequency-based routes.
            if (data.hasFrequencies) {
                for (int i = 0; i < monteCarloDraws + 2; i++) {
                    offsets.randomize();

                    RaptorState stateCopy;
                    if (i == 0)
                        stateCopy = this.runRaptorFrequency(departureTime, BoardingAssumption.BEST_CASE);
                    else if (i == 1)
                        stateCopy = this.runRaptorFrequency(departureTime, BoardingAssumption.WORST_CASE);
                    else
                        stateCopy = this.runRaptorFrequency(departureTime, BoardingAssumption.RANDOM);

                    // do propagation
                    int[] frequencyTimesAtTargets = timesAtTargetsEachIteration[iteration++];
                    if (doPropagation) {
                        System.arraycopy(scheduledTimesAtTargets, 0, frequencyTimesAtTargets, 0,
                                scheduledTimesAtTargets.length);
                        // updates timesAtTargetsEachIteration directly because it has a reference into the array.
                        this.doPropagation(stateCopy.bestNonTransferTimes, frequencyTimesAtTargets,
                                departureTime);
                    } else {
                        System.arraycopy(stateCopy.bestNonTransferTimes, 0, frequencyTimesAtTargets, 0, stateCopy.bestNonTransferTimes.length);
                    }

                    statesEachIteration.add(stateCopy);

                    // convert to elapsed time
                    for (int t = 0; t < frequencyTimesAtTargets.length; t++) {
                        if (frequencyTimesAtTargets[t] != UNREACHED)
                            frequencyTimesAtTargets[t] -= departureTime;
                    }
                }
            } else {
                final int dt = departureTime;
                final RaptorState state = scheduleState.get(round);
                // if we're doing propagation, use propagated times, otherwise use times at stops
                timesAtTargetsEachIteration[iteration++] = IntStream.of(doPropagation ? scheduledTimesAtTargets : state.bestNonTransferTimes)
                        .map(i -> i != UNREACHED ? i - dt : i)
                        .toArray();
                statesEachIteration.add(state.copy());
            }
        }

        // make sure we filled the array, otherwise results are garbage.
        // This implies a bug in OTP, but it has happened in the past when we did
        // not set the number of iterations correctly.
        // iteration should be incremented past end of array by ++ in assignment above
        if (iteration != iterations)
            throw new IllegalStateException("Iterations did not completely fill output array");

        long calcTime = System.currentTimeMillis() - beginCalcTime;
        LOG.info("calc time {}sec", calcTime / 1000.0);
        LOG.info("  propagation {}sec", totalPropagationTime / 1000.0);
        LOG.info("  raptor {}sec", (calcTime - totalPropagationTime) / 1000.0);
        LOG.info("{} rounds", round + 1);
        ts.propagation = (int) totalPropagationTime;
        ts.transitSearch = (int) (calcTime - totalPropagationTime);
        //dumpVariableByte(timesAtTargetsEachMinute);
        // we can use min_max here as we've also run it once with best case and worst case board,
        // so the best and worst cases are meaningful.
        propagatedTimesStore.setFromArray(timesAtTargetsEachIteration, ConfidenceCalculationMethod.MIN_MAX);
        return propagatedTimesStore;
    }

    public void dumpVariableByte(int[][] array) {
        try {
            FileOutputStream fos = new FileOutputStream("/Users/abyrd/results.dat");
            CodedOutputStream cos = CodedOutputStream.newInstance(fos);
            cos.writeUInt32NoTag(array.length);
            for (int[] subArray : array) {
                cos.writeUInt32NoTag(subArray.length);
                for (int val : subArray) {
                    cos.writeInt32NoTag(val);
                }
            }
            fos.close();
        } catch (FileNotFoundException e) {
            LOG.error("File not found for dumping raptor results", e);
        } catch (IOException e) {
            LOG.error("IOException dumping raptor results", e);
        }
    }

    /** Run a raptor search not using frequencies */
    public void runRaptorScheduled (TIntIntMap initialStops, int departureTime) {
        // Arrays.fill(bestTimes, UNREACHED); hold on to old state
        max_time = departureTime + MAX_DURATION;
        round = 0;
        patternsTouched.clear(); // clear patterns left over from previous calls.
        allStopsTouched.clear();
        stopsTouched.clear();
        // Copy initial stops over to the first round
        TIntIntIterator iterator = initialStops.iterator();
        while (iterator.hasNext()) {
            iterator.advance();
            int stopIndex = iterator.key();
            int time = iterator.value() + departureTime;
            // note not setting bestNonTransferTimes here because the initial walk is effectively a "transfer"
            RaptorState state = scheduleState.get(0);
            if (time < state.bestTimes[stopIndex]) {
                state.bestTimes[stopIndex] = time;
                // don't clear previousPatterns/previousStops because we want to avoid egressing from the stop at which
                // we boarded, allowing one to blow past the walk limit. See #22.
                state.transferStop[stopIndex] = -1;
                markPatternsForStop(stopIndex);
            }
        }

        advance(); // go to first round

        // Anytime a round updates some stops, move on to another round
        while (doOneRound(scheduleState.get(round - 1), scheduleState.get(round), false, null)) {
            advance();
        }
    }

    /**
     * Run a RAPTOR search using frequencies. Return the resulting state, which is a copy of scheduled states with
     * frequencies applied. We make a copy because range-RAPTOR is invalid with frequencies.
     */
    public RaptorState runRaptorFrequency (int departureTime, BoardingAssumption boardingAssumption) {
        max_time = departureTime + MAX_DURATION;
        round = 0;
        advance(); // go to first round
        patternsTouched.clear(); // clear patterns left over from previous calls.
        allStopsTouched.clear();
        stopsTouched.clear();

        // mark only frequency patterns here. Any scheduled patterns that are reached downstream of frequency patterns
        // will be marked during the search and explored in subsequent rounds.
        for (int p = 0; p < data.tripPatterns.size(); p++) {
            TripPattern pat = data.tripPatterns.get(p);
            if (pat.hasFrequencies) {
                patternsTouched.set(p);
            }
        }

        // initialize with first round from scheduled search
        // no need to make a copy here as this is not updated in the search
        RaptorState previousRound = scheduleState.get(round - 1);
        RaptorState currentRound = scheduleState.get(round).copy();

        // Anytime a round updates some stops, move on to another round
        while (doOneRound(previousRound, currentRound, true, boardingAssumption)) {
            advance();
            previousRound = currentRound;
            currentRound = previousRound.copy();
            // copy in scheduled times
            currentRound.min(scheduleState.get(round));
            // copy frequency times over
            currentRound.min(previousRound);
        }

        return currentRound;
    }

<<<<<<< HEAD
    /** perform one round, possibly using frequencies with the defined boarding assumption (which is ignored and may be set to null if useFrequencies == false) */
    public boolean doOneRound (RaptorState inputState, RaptorState outputState, boolean useFrequencies, BoardingAssumption boardingAssumption) {
        // We need to have a separate state we copy from to prevent ridiculous paths from being taken because multiple
        // vehicles can be ridden in the same round (see issue #23)

        // Suppose lines are arranged in the graph in order 1...n, and line 2 goes towards the destination and 1 away
        // from it. The RAPTOR search will first encounter line 1 and ride it away from the destination. Then it will
        // board line 2 (in the same round) and ride it towards the destination. If frequencies are low enough, it will
        // catch the same trip it would otherwise have caught by boarding at the origin, so will not re-board at the
        // origin, hence the crazy path (which is still optimal in the earliest-arrival sense). This is also why some
        // paths have a huge tangle of routes, because the router is finding different ways to kill time somewhere along
        // the route before catching the bus that will take you to the destination.

=======
    /**
     * Perform one round, possibly using frequencies with the defined boarding assumption
     * (which is ignored and may be set to null if useFrequencies == false)
     */
    public boolean doOneRound (RaptorState state, boolean useFrequencies, BoardingAssumption boardingAssumption) {
>>>>>>> 6503c985
        //LOG.info("round {}", round);
        stopsTouched.clear(); // clear any stops left over from previous round.
        PATTERNS: for (int p = patternsTouched.nextSetBit(0); p >= 0; p = patternsTouched.nextSetBit(p+1)) {
            //LOG.info("pattern {} {}", p, data.patternNames.get(p));
            TripPattern timetable = data.tripPatterns.get(p);
            // Do not even consider patterns that have no trips on active service IDs.
            // Anecdotally this can double or triple search speed.
            if ( ! timetable.servicesActive.intersects(servicesActive)) {
                continue;
            }
            int stopPositionInPattern = -1; // first increment will land this at zero

            int bestFreqBoardTime = Integer.MAX_VALUE;
            int bestFreqBoardStop = -1;
            int bestFreqBoardStopIndex = -1;
            TripSchedule bestFreqTrip = null; // this is which _trip_ we are on if we are riding a frequency-based service. It is
            // not important which frequency entry we used to board it.

            // first look for a frequency entry
            if (useFrequencies) {
                for (int stopIndex : timetable.stops) {
                    stopPositionInPattern += 1;

                    // the time at this stop if we remain on board a vehicle we had already boarded
                    int remainOnBoardTime;
                    if (bestFreqTrip != null) {
                        // we are already aboard a trip, stay on board
                        remainOnBoardTime = bestFreqBoardTime + bestFreqTrip.arrivals[stopPositionInPattern] -
                                bestFreqTrip.departures[bestFreqBoardStop];
                    } else {
                        // we cannot remain on board as we are not yet on board
                        remainOnBoardTime = Integer.MAX_VALUE;
                    }

                    // the time at this stop if we board a new vehicle
                    if (inputState.bestTimes[stopIndex] != UNREACHED) {
                        for (int tripScheduleIdx = 0; tripScheduleIdx < timetable.tripSchedules.size(); tripScheduleIdx++) {
                            TripSchedule ts = timetable.tripSchedules.get(tripScheduleIdx);
                            if (ts.headwaySeconds == null || !servicesActive.get(ts.serviceCode))
                                continue; // not a frequency trip

                            // TODO: boarding assumptions, transfer rules?
                            // figure out best board time for each frequency entry on this trip, and choose the best of those
                            // this is a valid thing to do and doesn't exhibit the problems we've seen in the past with
                            // monte carlo simulations where we take the min of several random variables (e.g. when we used
                            // to randomly choose a boarding wait on each boarding, see https://github.com/opentripplanner/OpenTripPlanner/issues/2072 and
                            // https://github.com/opentripplanner/OpenTripPlanner/issues/2065).
                            // In this case it is completely valid to assume that any frequency entries are uncorrelated,
                            // and it's only a problem when they overlap anyhow.
                            int boardTime = Integer.MAX_VALUE;
                            FREQUENCY_ENTRIES: for (int freqEntryIdx = 0; freqEntryIdx < ts.headwaySeconds.length; freqEntryIdx++) {
                                int boardTimeThisEntry;

                                if (boardingAssumption == BoardingAssumption.BEST_CASE) {
                                    if (inputState.bestTimes[stopIndex] + BOARD_SLACK > ts.endTimes[freqEntryIdx] + ts.departures[stopPositionInPattern])
                                        continue FREQUENCY_ENTRIES; // it's too late, can't board.

                                    // best case boarding time is now, or when this frequency entry starts, whichever is later
                                    boardTimeThisEntry = Math.max(inputState.bestTimes[stopIndex] + BOARD_SLACK, ts.startTimes[freqEntryIdx] + ts.departures[stopPositionInPattern]);
                                }
                                else if (boardingAssumption == BoardingAssumption.WORST_CASE) {
                                    // worst case: cannot board this entry if there is not the full headway remaining before the end of the entry, we
                                    // might miss the vehicle.
                                    if (inputState.bestTimes[stopIndex] + BOARD_SLACK > ts.endTimes[freqEntryIdx] + ts.departures[stopPositionInPattern] - ts.headwaySeconds[freqEntryIdx])
                                        continue FREQUENCY_ENTRIES;

                                    boardTimeThisEntry = Math.max(inputState.bestTimes[stopIndex] + BOARD_SLACK + ts.headwaySeconds[freqEntryIdx],
                                            ts.startTimes[freqEntryIdx] + ts.departures[stopPositionInPattern] + ts.headwaySeconds[freqEntryIdx]);
                                }
                                else {
                                    // should not throw NPE, if it does something is messed up because these should
                                    // only be null for scheduled trips on a trip pattern with some frequency trips.
                                    // we shouldn't be considering scheduled trips here.
                                    int offset = offsets.offsets.get(p)[tripScheduleIdx][freqEntryIdx];

                                    // earliest board time is start time plus travel time plus offset
                                    boardTimeThisEntry = ts.startTimes[freqEntryIdx] +
                                            ts.departures[stopPositionInPattern] +
                                            offset;

                                    // we're treating this as a scheduled trip even though the schedule will change on the next
                                    // iteration. Figure out when the last trip is, which is just the start time plus the headway multiplied
                                    // number of trips.

                                    // first figure out how many trips there are. note that this can change depending on the offset.
                                    // int math, java will round down
                                    int nTripsThisEntry = (ts.endTimes[freqEntryIdx] - ts.startTimes[freqEntryIdx] + offset) /
                                            ts.headwaySeconds[freqEntryIdx];

                                    // the is the last time a vehicle leaves the terminal
                                    int latestTerminalDeparture = ts.startTimes[freqEntryIdx] +
                                            nTripsThisEntry * ts.headwaySeconds[freqEntryIdx];

                                    if (latestTerminalDeparture > ts.endTimes[freqEntryIdx])
                                        LOG.error("latest terminal departure is after end of frequency entry. this is a bug.");

                                    int latestBoardTime = latestTerminalDeparture + ts.departures[stopPositionInPattern];

                                    while (boardTimeThisEntry < inputState.bestTimes[stopIndex] + BOARD_SLACK) {
                                        boardTimeThisEntry += ts.headwaySeconds[freqEntryIdx];

                                        if (boardTimeThisEntry > latestTerminalDeparture) {
                                            // can't board this frequency entry
                                            continue FREQUENCY_ENTRIES;
                                        }
                                    }
                                }

                                // if we haven't continued the outer loop yet, we could potentially board this stop
                                boardTime = Math.min(boardTime, boardTimeThisEntry);
                            }

                            if (boardTime != Integer.MAX_VALUE && boardTime < remainOnBoardTime) {
                                // make sure we board the best frequency entry at a stop
                                if (bestFreqBoardStop == stopPositionInPattern && bestFreqBoardTime < boardTime)
                                    continue;

                                // board this vehicle
                                // note: this boards the trip with the lowest headway at the given time.
                                // if there are overtaking trips all bets are off.
                                bestFreqBoardTime = boardTime;
                                bestFreqBoardStop = stopPositionInPattern;
                                bestFreqBoardStopIndex = stopIndex;
                                bestFreqTrip = ts;
                                // note that we do not break the loop in case there's another frequency entry that is better
                            }
                        }
                    }

                    // save the remain on board time. If we boarded a new trip then we know that the
                    // remain on board time must be larger than the arrival time at the stop so will
                    // not be saved; no need for an explicit check.
                    if (remainOnBoardTime != Integer.MAX_VALUE && remainOnBoardTime < max_time) {
                        if (outputState.bestNonTransferTimes[stopIndex] > remainOnBoardTime) {
                            outputState.bestNonTransferTimes[stopIndex] = remainOnBoardTime;
                            outputState.previousPatterns[stopIndex] = p;
                            outputState.previousStop[stopIndex] = bestFreqBoardStopIndex;

                            stopsTouched.set(stopIndex);
                            allStopsTouched.set(stopIndex);

                            if (outputState.bestTimes[stopIndex] > remainOnBoardTime) {
                                outputState.bestTimes[stopIndex] = remainOnBoardTime;
                                outputState.transferStop[stopIndex] = -1; // not reached via a transfer
                            }
                        }
                    }
                }

                // don't mix frequencies and timetables
                // TODO should we have this condition here?
                if (bestFreqTrip != null)
                    continue PATTERNS;
            }

            // perform scheduled search
            TripSchedule onTrip = null;
            int onTripIdx = -1;
            int boardStopIndex = -1;
            stopPositionInPattern = -1;
            for (int stopIndex : timetable.stops) {
                stopPositionInPattern += 1;
                if (onTrip == null) {
                    // We haven't boarded yet
                    if (inputState.bestTimes[stopIndex] == UNREACHED) {
                        continue; // we've never reached this stop, we can't board.
                    }
                    // Stop has been reached before. Attempt to board here.

                    int tripIdx = -1;
                    for (TripSchedule trip : timetable.tripSchedules) {
                        tripIdx++;
                        // Do not board frequency trips or trips whose services are not active on the given day
                        if (trip.headwaySeconds != null || !servicesActive.get(trip.serviceCode))
                            continue;

                        int dep = trip.departures[stopPositionInPattern];
                        if (dep > inputState.bestTimes[stopIndex] + BOARD_SLACK) {
                            onTrip = trip;
                            onTripIdx = tripIdx;
                            boardStopIndex = stopIndex;
                            break; // trips are sorted, we've found the first one
                        }
                    }

                    continue; // boarded or not, we move on to the next stop in the sequence
                } else {
                    // We're on board a trip.
                    int arrivalTime = onTrip.arrivals[stopPositionInPattern];

                    if (arrivalTime > max_time)
                        // cut off the search, don't continue searching this pattern
                        continue PATTERNS;

                    if (arrivalTime < outputState.bestNonTransferTimes[stopIndex]) {
                        outputState.bestNonTransferTimes[stopIndex] = arrivalTime;
                        outputState.previousPatterns[stopIndex] = p;
                        outputState.previousStop[stopIndex] = boardStopIndex;

                        stopsTouched.set(stopIndex);
                        allStopsTouched.set(stopIndex);

                        if (arrivalTime < outputState.bestTimes[stopIndex]) {
                            outputState.bestTimes[stopIndex] = arrivalTime;
                            outputState.transferStop[stopIndex] = -1; // not reached via transfer
                        }
                    }

                    // Check whether we can switch to an earlier trip, because there was a faster way to
                    // get to a stop further down the line.
<<<<<<< HEAD
                    // only makes sense to switch to an earlier trip if there's a way to arrive at this stop earlier
                    // than now.
                    if (inputState.bestTimes[stopIndex] < arrivalTime) {
                        int bestTripIdx = onTripIdx;
                        while (--bestTripIdx > 0) {
                            TripSchedule trip = timetable.tripSchedules.get(bestTripIdx);
                            if (trip.headwaySeconds != null || !servicesActive.get(trip.serviceCode))
                                // frequency trip or not running today
                                continue;

                            // this is a trip we could potentially take
                            if (trip.departures[stopPositionInPattern] > inputState.bestTimes[stopIndex] + BOARD_SLACK) {
                                onTripIdx = bestTripIdx;
                                onTrip = trip;
                                boardStopIndex = stopIndex;
                            } else {
                                break; // trips are sorted, don't keep looking
                            }
                        }
                    }
                }
            }
        }

        doTransfers(outputState);
=======
                    int bestTripIdx = onTripIdx;
                    while (--bestTripIdx > 0) {
                        TripSchedule trip = timetable.tripSchedules.get(bestTripIdx);
                        if (trip.headwaySeconds != null || !servicesActive.get(trip.serviceCode)) {
                            // This is a frequency trip or it is not running on the day of the search.
                            continue;
                        }
                        if (trip.departures[stopPositionInPattern] > state.bestTimes[stopIndex] + BOARD_SLACK) {
                            // This trip is running and departs later than we have arrived at this stop.
                            onTripIdx = bestTripIdx;
                            onTrip = trip;
                            boardStopIndex = stopIndex;
                        }
                        else {
                            // This trip arrives at this stop too early. Trips are sorted by time, don't keep looking.
                            break;
                        }
                    }
                }
            }
        }

        doTransfers(state);
        // doTransfers will have marked some patterns if it reached any stops.
>>>>>>> 6503c985
        return !patternsTouched.isEmpty();
    }

    /**
     * Apply transfers.
     * Mark all the patterns passing through these stops and any stops transferred to.
     */
    private void doTransfers(RaptorState state) {
        patternsTouched.clear();
        for (int stop = stopsTouched.nextSetBit(0); stop >= 0; stop = stopsTouched.nextSetBit(stop + 1)) {
            // First, mark all patterns at this stop (the trivial "stay at the stop where you are" loop transfer).
            // TODO this is reboarding every trip at every stop.
            // TODO ^^ what does that comment mean?
            markPatternsForStop(stop);

            // Then follow all transfers out of this stop, marking patterns that pass through those target stops.
            int fromTime = state.bestNonTransferTimes[stop];
            TIntList transfers = data.transfersForStop.get(stop);
            // Transfers are stored as a flattened 2D array, advance two elements at a time.
            for (int i = 0; i < transfers.size(); i += 2) {
                int toStop = transfers.get(i);
                int distance = transfers.get(i + 1);
                int toTime = fromTime + (int) (distance / req.walkSpeed);
                if (toTime < max_time && toTime < state.bestTimes[toStop]) {
                    state.bestTimes[toStop] = toTime;
                    state.transferStop[toStop] = stop;
                    markPatternsForStop(toStop);
                }
            }
        }
    }

    /**
     * Propagate from the transit network to the street network.
     * Uses allStopsTouched to determine from whence to propagate.
     *
     * This is valid both for randomized frequencies and for schedules, because the stops that have
     * been updated will be in allStopsTouched.
     */
    public void doPropagation (int[] timesAtTransitStops, int[] timesAtTargets, int departureTime) {
        long beginPropagationTime = System.currentTimeMillis();

        // Record distances to each sample or intersection
        // We need to propagate all the way to samples (or intersections if there are no samples)
        // when doing repeated RAPTOR.
        // Consider the situation where there are two parallel transit lines on
        // 5th Street and 6th Street, and you live on A Street halfway between 5th and 6th.
        // Both lines run at 30 minute headways, but they are exactly out of phase, and for the
        // purposes of this conversation both go the same place with the same in-vehicle travel time.
        // Thus, even though the lines run every 30 minutes, you never experience a wait of more than
        // 15 minutes because you are clever when you choose which line to take. The worst case at each
        // transit stop is much worse than the worst case at samples. While unlikely, it is possible that
        // a sample would be able to reach these two stops within the walk limit, but that the two
        // intersections it is connected to cannot reach both.

        // only loop over stops that were touched this minute
        for (int s = allStopsTouched.nextSetBit(0); s >= 0; s = allStopsTouched.nextSetBit(s + 1)) {
            // it's safe to use the best time at this stop for any number of transfers, even in range-raptor,
            // because we allow unlimited transfers. this is slightly different from the original RAPTOR implementation:
            // we do not necessarily compute all pareto-optimal paths on (journey time, number of transfers).
            int baseTimeSeconds = timesAtTransitStops[s];
            if (baseTimeSeconds != UNREACHED) {
                int[] targets = this.targets.stopTrees.get(s);
                if (targets == null) {
                    continue;
                }
                // Targets contains pairs of (targetIndex, time).
                // The cache has time in seconds rather than distance to avoid costly floating-point divides and integer casts here.
                for (int i = 0; i < targets.length; ) { // Counter i is incremented in two places below.
                    int targetIndex = targets[i++]; // Increment i after read
                    int propagated_time = baseTimeSeconds + targets[i++]; // Increment i after read

                    if (propagated_time < departureTime) {
                        //LOG.error("negative propagated time, will crash shortly");
                    }

                    if (timesAtTargets[targetIndex] > propagated_time) {
                        timesAtTargets[targetIndex] = propagated_time;
                    }
                }
            }
        }
        totalPropagationTime += (System.currentTimeMillis() - beginPropagationTime);
    }

    /** Mark all the patterns passing through the given stop. */
    private void markPatternsForStop(int stop) {
        TIntList patterns = data.patternsForStop.get(stop);
        for (TIntIterator it = patterns.iterator(); it.hasNext();) {
            patternsTouched.set(it.next());
        }
    }

}<|MERGE_RESOLUTION|>--- conflicted
+++ resolved
@@ -211,15 +211,10 @@
             // If we are instead saving travel times to transit stops (not propagating out to the streets)
             // we skip this step -- we'll just copy them all at once, below. TODO clarify "all at once"
             if (doPropagation) {
-<<<<<<< HEAD
                 this.doPropagation(scheduleState.get(round).bestNonTransferTimes, scheduledTimesAtTargets, departureTime);
 
-                // Copy in the pre-transit times; we don't want to force people to ride transit instead of walking a block.
-=======
-                this.doPropagation(scheduleState.bestNonTransferTimes, scheduledTimesAtTargets, departureTime);
-                // Copy in the pre-transit travel times to street vertices;
+                // Copy in the pre-transit times
                 // we don't want to force people to ride transit instead of walking a block.
->>>>>>> 6503c985
                 for (int i = 0; i < scheduledTimesAtTargets.length; i++) {
                     int nonTransitTravelTime = nonTransitTimes.getTravelTimeToPoint(i);
                     int nonTransitClockTime = nonTransitTravelTime + departureTime;
@@ -386,8 +381,10 @@
         return currentRound;
     }
 
-<<<<<<< HEAD
-    /** perform one round, possibly using frequencies with the defined boarding assumption (which is ignored and may be set to null if useFrequencies == false) */
+    /**
+     * perform one round, possibly using frequencies with the defined boarding assumption
+     * (which is ignored and may be set to null if useFrequencies == false)
+     */
     public boolean doOneRound (RaptorState inputState, RaptorState outputState, boolean useFrequencies, BoardingAssumption boardingAssumption) {
         // We need to have a separate state we copy from to prevent ridiculous paths from being taken because multiple
         // vehicles can be ridden in the same round (see issue #23)
@@ -399,14 +396,6 @@
         // origin, hence the crazy path (which is still optimal in the earliest-arrival sense). This is also why some
         // paths have a huge tangle of routes, because the router is finding different ways to kill time somewhere along
         // the route before catching the bus that will take you to the destination.
-
-=======
-    /**
-     * Perform one round, possibly using frequencies with the defined boarding assumption
-     * (which is ignored and may be set to null if useFrequencies == false)
-     */
-    public boolean doOneRound (RaptorState state, boolean useFrequencies, BoardingAssumption boardingAssumption) {
->>>>>>> 6503c985
         //LOG.info("round {}", round);
         stopsTouched.clear(); // clear any stops left over from previous round.
         PATTERNS: for (int p = patternsTouched.nextSetBit(0); p >= 0; p = patternsTouched.nextSetBit(p+1)) {
@@ -617,7 +606,6 @@
 
                     // Check whether we can switch to an earlier trip, because there was a faster way to
                     // get to a stop further down the line.
-<<<<<<< HEAD
                     // only makes sense to switch to an earlier trip if there's a way to arrive at this stop earlier
                     // than now.
                     if (inputState.bestTimes[stopIndex] < arrivalTime) {
@@ -643,32 +631,7 @@
         }
 
         doTransfers(outputState);
-=======
-                    int bestTripIdx = onTripIdx;
-                    while (--bestTripIdx > 0) {
-                        TripSchedule trip = timetable.tripSchedules.get(bestTripIdx);
-                        if (trip.headwaySeconds != null || !servicesActive.get(trip.serviceCode)) {
-                            // This is a frequency trip or it is not running on the day of the search.
-                            continue;
-                        }
-                        if (trip.departures[stopPositionInPattern] > state.bestTimes[stopIndex] + BOARD_SLACK) {
-                            // This trip is running and departs later than we have arrived at this stop.
-                            onTripIdx = bestTripIdx;
-                            onTrip = trip;
-                            boardStopIndex = stopIndex;
-                        }
-                        else {
-                            // This trip arrives at this stop too early. Trips are sorted by time, don't keep looking.
-                            break;
-                        }
-                    }
-                }
-            }
-        }
-
-        doTransfers(state);
         // doTransfers will have marked some patterns if it reached any stops.
->>>>>>> 6503c985
         return !patternsTouched.isEmpty();
     }
 
