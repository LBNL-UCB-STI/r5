--- conflicted
+++ resolved
@@ -453,7 +453,6 @@
         }
 
         public StreetRouter.State traverse (StreetRouter.State s0, Mode mode, ProfileRequest req, TurnCostCalculator turnCostCalculator) {
-<<<<<<< HEAD
             int vertex;
 
             if (req.reverseSearch) {
@@ -461,12 +460,9 @@
             } else {
                 vertex = getToVertex();
             }
-            StreetRouter.State s1 = new StreetRouter.State(vertex, edgeIndex, s0.getTime(), s0);
-            float speedms = calculateSpeed(req, mode, s0.getTime());
-=======
-            StreetRouter.State s1 = new StreetRouter.State(getToVertex(), edgeIndex, s0);
+            StreetRouter.State s1 = new StreetRouter.State(vertex, edgeIndex, s0);
             float speedms = calculateSpeed(req, mode);
->>>>>>> 24872e79
+
             float time = (float) (getLengthM() / speedms);
             float weight = 0;
 
