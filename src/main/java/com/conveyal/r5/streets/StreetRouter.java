--- conflicted
+++ resolved
@@ -69,9 +69,7 @@
      * The reason this is pluggable is to account for left and right hand drive (as well as any other country-specific
      * details you might want to implement)
      */
-    private final TurnCostCalculator turnCostCalculator;
-
-    private final TravelTimeCalculator travelTimeCalculator;
+    private TurnCostCalculator turnCostCalculator;
 
     private TravelTimeCalculator travelTimeCalculator;
 
@@ -181,20 +179,6 @@
      */
     public StreetRouter previousRouter;
 
-<<<<<<< HEAD
-    public StreetRouter (StreetLayer streetLayer) {
-        this(streetLayer, new EdgeStore.DefaultTravelTimeCalculator());
-    }
-
-    public StreetRouter (StreetLayer streetLayer, TravelTimeCalculator travelTimeCalculator) {
-        this.streetLayer = streetLayer;
-        // TODO one of two things: 1) don't hardwire drive-on-right, or 2) https://en.wikipedia.org/wiki/Dagen_H
-        this.turnCostCalculator = new TurnCostCalculator(streetLayer, true);
-        this.travelTimeCalculator = travelTimeCalculator;
-    }
-
-=======
->>>>>>> aebf4fbc
     /**
      * Supply a RoutingVisitor to track search progress for debugging.
      */
